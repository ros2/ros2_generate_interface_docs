#!/usr/bin/env python3

# Copyright 2020 Open Source Robotics Foundation, Inc.
#
# Licensed under the Apache License, Version 2.0 (the "License");
# you may not use this file except in compliance with the License.
# You may obtain a copy of the License at
#
#     http://www.apache.org/licenses/LICENSE-2.0
#
# Unless required by applicable law or agreed to in writing, software
# distributed under the License is distributed on an "AS IS" BASIS,
# WITHOUT WARRANTIES OR CONDITIONS OF ANY KIND, either express or implied.
# See the License for the specific language governing permissions and
# limitations under the License.

import argparse
import os
import sys
import time

from ros2_generate_interface_docs import msg_utils
from ros2_generate_interface_docs import srv_utils
from ros2_generate_interface_docs import utils

from rosidl_runtime_py import get_action_interfaces
from rosidl_runtime_py import get_message_interfaces
from rosidl_runtime_py import get_service_interfaces


def generate_interfaces_index(messages, services, actions, html_dir, timestamp):
    """
    Generate index for packages.

    :param messages: Dictionay with the message package as a key and a list message names as value
    :param type: dict
    :param services: Dictionay with the service package as a key and a list sercice names as value
    :param type: dict
    :param actions: Dictionay with the action package as a key and a list action names as value
    :param type: dict
    :param html_dir: path to the directory to save the index
    :type html_dir: str
    :param timestamp: timestamp to include in the index site
    :param timestamp: time.struct_time
    """
    interface_packages = set(list(messages.keys()) + list(services.keys()) + list(actions.keys()))

    for package_name in interface_packages:
        msg_list = []
        srv_list = []
        action_list = []
        if package_name in messages.keys():
            msg_list = messages[package_name]
        if package_name in services.keys():
            srv_list = services[package_name]
        if package_name in actions.keys():
            action_list = actions[package_name]
        package_directory = os.path.join(html_dir, package_name)
        os.makedirs(package_directory, exist_ok=True)
        utils.generate_index(
            package_name, package_directory, timestamp, msg_list, srv_list, action_list)


def generate_interfaces(interfaces, html_dir, template, interface_type, timestamp):
    """
    Generate the index and documentation for each message.

    :param interfaces: dictionary with the interface package name associated with all
        the interfaces for this package.
    :type interfaces: dict of {str : str[]}
    :param html_dir: path to the directory to save the generated documentation
    :type html_dir: str
    :param template_dir: template name
    :type template_dir: str
    :param interface_type: type of the interface: msg, action or srv
    :type interface_type: str
    :param timestamp: timestamp to include in the index site
    :param timestamp: time.struct_time
    """
    for package_name, interface_names in interfaces.items():
        package_directory = os.path.join(html_dir, package_name)
        interface_type_directory = os.path.join(package_directory, interface_type)
        os.makedirs(interface_type_directory, exist_ok=True)
        for interface_name in interface_names:
            documentation_data = {
                'interface_name': interface_name,
                'interface_package': package_name,
                'timestamp': timestamp
            }

            if interface_type == 'msg':
                documentation_data['ext'] = 'msg'
                documentation_data['type'] = 'Message'
                function_to_generate_text_from_spec = msg_utils.generate_msg_text_from_spec

            if interface_type == 'srv':
                documentation_data['ext'] = 'msg'
                documentation_data['type'] = 'Service'
                function_to_generate_text_from_spec = srv_utils.generate_msg_text_from_spec

            utils.generate_interface_documentation(
                '%s/%s' % (package_name, interface_name),
                template,
                os.path.join(package_directory, interface_name + '.html'),
                documentation_data,
                function_to_generate_text_from_spec)


def main(argv=sys.argv[1:]):
    """Parse the arguments and call the right logic."""
    parser = argparse.ArgumentParser(
        description='Generate interfaces public API documentation',
        formatter_class=argparse.ArgumentDefaultsHelpFormatter)
    parser.add_argument(
        '--outputdir', type=str, default='api',
        help='Output directory')
    args = parser.parse_args(argv)

    html_dir = os.path.join(args.outputdir, 'html')
    os.makedirs(html_dir, exist_ok=True)

    messages = get_message_interfaces()
    services = get_service_interfaces()
    actions = get_action_interfaces()

    timestamp = time.gmtime()

    generate_interfaces_index(messages, services, actions, html_dir, timestamp)

    # generate msg interfaces
<<<<<<< HEAD
    generate_interfaces(get_message_interfaces(), html_dir, 'msg.html.em', 'msg', timestamp)
    generate_interfaces(get_service_interfaces(), html_dir, 'srv.html.em', 'srv', timestamp)
=======
    generate_interfaces(get_message_interfaces(), html_dir, 'msg.html.em', 'msg')
    generate_interfaces(get_service_interfaces(), html_dir, 'srv.html.em', 'srv')
>>>>>>> a2b85073

    utils.copy_css_style(html_dir)


if __name__ == '__main__':
    sys.exit(main())<|MERGE_RESOLUTION|>--- conflicted
+++ resolved
@@ -128,13 +128,8 @@
     generate_interfaces_index(messages, services, actions, html_dir, timestamp)
 
     # generate msg interfaces
-<<<<<<< HEAD
     generate_interfaces(get_message_interfaces(), html_dir, 'msg.html.em', 'msg', timestamp)
     generate_interfaces(get_service_interfaces(), html_dir, 'srv.html.em', 'srv', timestamp)
-=======
-    generate_interfaces(get_message_interfaces(), html_dir, 'msg.html.em', 'msg')
-    generate_interfaces(get_service_interfaces(), html_dir, 'srv.html.em', 'srv')
->>>>>>> a2b85073
 
     utils.copy_css_style(html_dir)
 
