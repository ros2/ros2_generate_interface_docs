--- conflicted
+++ resolved
@@ -1,11 +1,7 @@
 # ros2_generate_interface_docs
 
 This package will generate the static HTML documentation for messages, services and actions.
-<<<<<<< HEAD
-It will create the documentation for all the available interfaces in your ROS2 workspace.
-=======
 It will create the documentation for all the available interfaces in your ROS 2 workspace.
->>>>>>> a2363f47
 It creates a folder with the name of the package (for example: action_msgs).
 In this folder it creates other directories for actions, messages or services if they exist, inside each folder you will find the corresponding documentation of the interfaces.
 
